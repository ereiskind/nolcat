--- conflicted
+++ resolved
@@ -103,7 +103,6 @@
 
         // Attributes
         Statistics_Source_ID [shape="note"]
-<<<<<<< HEAD
         Statiatics_Source_Name
         Statistics_Source_Retrieval_Code
         Current_Access
@@ -112,15 +111,6 @@
             label="Vendor_ID"
             shape="folder"
         ]
-=======
-
-        __SUSHI_Requestor_ID
-        __SUSHI_Customer_ID
-        __SUSHI_API_Key
-        __SUSHI_Interface_URL
-        //__SUSHI_Platform (another parameter?)
-        // Add info needed to get SUSHI creds through Alma API here
->>>>>>> 995f4472
 
         // Methods
         show_SUSHI_credentials [shape="Mrecord"]
