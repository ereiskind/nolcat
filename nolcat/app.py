import io
import logging
from pathlib import Path
from datetime import datetime
from itertools import product
import json
import re
from sqlalchemy import log as SQLAlchemy_log
from flask import Flask
from flask import render_template
from flask import send_file
from flask_sqlalchemy import SQLAlchemy
from flask_wtf.csrf import CSRFProtect
import pandas as pd
from numpy import squeeze
import boto3
import botocore.exceptions  # `botocore` is a dependency of `boto3`

from .statements import *

"""Since GitHub is used to manage the code, and the repo is public, secret information is stored in a file named `nolcat_secrets.py` exclusive to the Docker container and imported into this file.

The overall structure of this app doesn't facilitate a separate module for a SQLAlchemy `create_engine` function: when `nolcat/__init__.py` is present, keeping these functions in a separate module and importing them causes a ``ModuleNotFoundError: No module named 'database_connectors'`` error when starting up the Flask server, but with no `__init__` file, the blueprint folder imports don't work. With Flask-SQLAlchemy, a string for the config variable `SQLALCHEMY_DATABASE_URI` is all that's needed, so the data the string needs are imported from a `nolcat_secrets.py` file saved to Docker and added to this directory during the build process. This import has been problematic; moving the file from the top-level directory to this directory and providing multiple possible import statements in try-except blocks are used to handle the problem.
"""
try:
    import nolcat_secrets as secrets
except:
    try:
        from . import nolcat_secrets as secrets
    except:
        try:
            from nolcat import nolcat_secrets as secrets
        except:
            print("None of the provided import statements for `nolcat\\nolcat_secrets.py` worked.")

DATABASE_USERNAME = secrets.Username
DATABASE_PASSWORD = secrets.Password
DATABASE_HOST = secrets.Host
DATABASE_PORT = secrets.Port
DATABASE_SCHEMA_NAME = secrets.Database
SECRET_KEY = secrets.Secret
BUCKET_NAME = secrets.Bucket
PATH_WITHIN_BUCKET = "raw-vendor-reports/"  #ToDo: The location of files within a S3 bucket isn't sensitive information; should it be included in the "nolcat_secrets.py" file?
TOP_NOLCAT_DIRECTORY = Path(*Path(__file__).parts[0:Path(__file__).parts.index('nolcat')+1])


def configure_logging(app):
    """Create single logging configuration for entire program.

    This function was largely based upon the information at https://shzhangji.com/blog/2022/08/10/configure-logging-for-flask-sqlalchemy-project/ with some additional information from https://engineeringfordatascience.com/posts/python_logging/.

    Args:
        app (flask.Flask): the Flask object

    Returns:
        None: no return value is needed, so the default `None` is used
    """
    logging.basicConfig(
        level=logging.DEBUG,  # This sets the logging level displayed in stdout and the minimum logging level available with pytest's `log-cli-level` argument at the command line
        format= "[%(asctime)s] %(name)s::%(lineno)d - %(message)s",  # "[timestamp] module name::line number - error message"
        datefmt="%Y-%m-%d %H:%M:%S",
    )
    logging.getLogger('sqlalchemy.engine').setLevel(logging.INFO)
    #Test: SQLAlchemy logging statements appear when when no live log output is requested--investigate and determine if related to the to-do below
    SQLAlchemy_log._add_default_handler = lambda handler: None  # Patch to avoid duplicate logging (from https://stackoverflow.com/a/76498428)
    #ToDo: `pd.to_sql()` logging output begins with multiple setup statements with messages of just a pair of parentheses in between; some parentheses-only logging statements also appear in the `pd.read_sql()` output. Is there a way to remove those statements from the logging output?
    logging.getLogger('botocore').setLevel(logging.INFO)  # This prompts `s3transfer` module logging to appear
    logging.getLogger('s3transfer.utils').setLevel(logging.INFO)  # Expected log statements seem to be set at debug level, so this hides all log statements
    if app.debug:
        logging.getLogger('werkzeug').handlers = []  # Prevents Werkzeug from outputting messages twice in debug mode


log = logging.getLogger(__name__)


csrf = CSRFProtect()
db = SQLAlchemy()
s3_client = boto3.client('s3')  # Authentication is done through a CloudFormation init file


def page_not_found(error):
    """Returns the 404 page when a HTTP 404 error is raised."""
    return render_template('404.html'), 404


def internal_server_error(error):
    """Returns the 500 page when a HTTP 500 error is raised."""
    return render_template('500.html', error=error), 500  #ToDo: This doesn't seem to be working; figure out why


def create_app():
    """A factory pattern for instantiating Flask web apps."""
    log.info("Starting `create_app()`.")
    app = Flask(__name__)
    app.register_error_handler(404, page_not_found)
    app.register_error_handler(500, internal_server_error)
    app.config['SQLALCHEMY_DATABASE_URI'] = f'mysql://{DATABASE_USERNAME}:{DATABASE_PASSWORD}@{DATABASE_HOST}:{DATABASE_PORT}/{DATABASE_SCHEMA_NAME}'
    app.config['SQLALCHEMY_TRACK_MODIFICATIONS'] = False  # Explicitly set to disable warning in tests
    app.config['SQLALCHEMY_ECHO'] = False  # This prevents SQLAlchemy from duplicating the log output generated by `nolcat.app.configure_logging()`
    app.config['SECRET_KEY'] = SECRET_KEY
    app.config['UPLOAD_FOLDER'] = './static'  # This config is never invoked because Flask alone is never used for file I/O.
    csrf.init_app(app)
    db.init_app(app)
    configure_logging(app)

    #Section: Create Command to Build Schema
    # Documentation for decorator at https://flask.palletsprojects.com/en/2.1.x/appcontext/
    @app.cli.command('create-db')
    def create_db():
        with create_app().app_context():  # Creates an app context using the Flask factory pattern
            # Per instructions at https://flask-sqlalchemy.palletsprojects.com/en/2.x/quickstart/: "To create the initial database, just import the db object[s]...and run the `SQLAlchemy.create_all()` method"
            from .models import FiscalYears
            from .models import Vendors
            from .models import VendorNotes
            from .models import StatisticsSources
            from .models import StatisticsSourceNotes
            from .models import ResourceSources
            from .models import ResourceSourceNotes
            from .models import StatisticsResourceSources
            from .models import AnnualUsageCollectionTracking
            from .models import COUNTERData
            db.create_all()

    #Section: Register Blueprints
    try:
        from nolcat import annual_stats
    except:
        from . import annual_stats
    app.register_blueprint(annual_stats.bp)

    try:
        from nolcat import ingest_usage
    except:
        from . import ingest_usage
    app.register_blueprint(ingest_usage.bp)

    try:
        from nolcat import initialization
    except:
        from . import initialization
    app.register_blueprint(initialization.bp)

    try:
        from nolcat import login
    except:
        from . import login
    app.register_blueprint(login.bp)

    try:
        from nolcat import view_lists
    except:
        from . import view_lists
    app.register_blueprint(view_lists.bp)

    try:
        from nolcat import view_usage
    except:
        from . import view_usage
    app.register_blueprint(view_usage.bp)

    #Section: Create Basic Routes
    @app.route('/')
    def homepage():
        """Returns the homepage in response to web app root requests."""
        return render_template('index.html')
    
    
    @app.route('/download/<path:file_path>',  methods=['GET', 'POST'])
    def download_file(file_path):
        """Downloads the file at the absolute file path in the variable route.

        An absolute file path is used to ensure that issues of relative locations and changing current working directories don't cause errors.

        Args:
            file_path (str): an absolute file path
        
        Returns:
            file: a file is downloaded to the host machine through the web application
        """
        log.info(f"Starting `create_app.download_file()` for file at path {file_path} (type {type(file_path)}).")
        file_path = Path(  # Just using the `Path()` constructor creates a relative path; relative paths in `send_file()` are considered in relation to CWD
            *Path(__file__).parts[0:Path(__file__).parts.index('nolcat')+1],  # This creates an absolute file path from the *nix root or Windows drive to the outer `nolcat` folder
            *Path(file_path).parts[Path(file_path).parts.index('nolcat')+1:],  # This creates a path from `file_path` with everything after the initial `nolcat` folder
        )
        log.info(f"`file_path` after type juggling is '{file_path}' (type {type(file_path)}) which is an absolute file path: {file_path.is_absolute()}.")
        return send_file(
            path_or_file=file_path,
            mimetype=file_extensions_and_mimetypes()[file_path.suffix],  # Suffixes that aren't keys in `file_extensions_and_mimetypes()` can't be uploaded to S3 via NoLCAT
            as_attachment=True,
            download_name=file_path.name,
            last_modified=datetime.today(),
        )


    return app


def date_parser(dates):
    """The function for parsing dates as part of converting ingested data into a dataframe.
    
    The `date_parser` argument of pandas's methods for reading external files to a dataframe traditionally takes a lambda expression, but due to repeated use throughout the program, a reusable function is a better option. Using the `to_datetime` method itself ensures dates will be in ISO format in dataframes, facilitating the upload of those dataframes to the database.

    Args:
        dates (date, datetime, string): a value in a data file being read into a pandas dataframe being interpreted as a date

    Returns:
        datetime64[ns]: a datetime value pandas inherits from numpy
    """
    return pd.to_datetime(dates, format='%Y-%m-%d', errors='coerce', infer_datetime_format=True)  # The `errors` argument sets all invalid parsing values, including null values and empty strings, to `NaT`, the null value for the pandas datetime data type


def last_day_of_month(first_day_of_month):
    """The function for returning the last day of a given month.

    When COUNTER date ranges include the day, the "End_Date" value is for the last day of the month. This function consolidates that functionality in a single location and facilitates its use in pandas `map` functions.

    Args:
        first_day_of_month (pd.Timestamp): the first day of the month; the dataframe of origin will have the date in a datetime64[ns] data type, but within this function, the data type is Timestamp
    
    Returns:
        str: the last day of the given month in ISO format
    """
    year_and_month_string = first_day_of_month.date().isoformat()[0:-2]  # Returns an ISO date string, then takes off the last two digits
    return year_and_month_string + str(first_day_of_month.days_in_month)


def first_new_PK_value(relation):
    """The function for getting the next value in the primary key sequence.

    The default value of the SQLAlchemy `autoincrement` argument in the field constructor method adds `AUTO_INCREMENT` to the primary key field in the data definition language. Loading values, even ones following the sequential numbering that auto-incrementation would use, alters the relation's `AUTO_INCREMENT` attribute, causing a primary key duplication error. Stopping this error requires removing auto-incrementation from the primary key fields (by setting the `autoincrement` argument in the field constructor method to `False`); without the auto-incrementation, however, the primary key values must be included as the dataframe's record index field. This function finds the highest value in the primary key field of the given relation and returns the next integer.

    Args:
        relation (str): the name of the relation being checked
    
    Returns:
        int: the first primary key value in the data to be uploaded to the relation
        str: a message including the error raised by the attempt to run the query
    """
    log.info(f"Starting `first_new_PK_value()` for the {relation} relation.")
    if relation == 'fiscalYears':
        PK_field = 'fiscal_year_ID'
    elif relation == 'vendors':
        PK_field = 'vendor_ID'
    elif relation == 'vendorNotes':
        PK_field = 'vendor_notes_ID'
    elif relation == 'statisticsSources':
        PK_field = 'statistics_source_ID'
    elif relation == 'statisticsSourceNotes':
        PK_field = 'statistics_source_notes_ID'
    elif relation == 'resourceSources':
        PK_field = 'resource_source_ID'
    elif relation == 'resourceSourceNotes':
        PK_field = 'resource_source_notes_ID'
    elif relation == 'COUNTERData':
        PK_field = 'COUNTER_data_ID'
    
    largest_PK_value = query_database(
        query=f"""
            SELECT {PK_field} FROM {relation}
            ORDER BY {PK_field} DESC
            LIMIT 1;
        """,
        engine=db.engine,
    )
    if isinstance(largest_PK_value, str):
        log.debug(database_query_fail_statement(largest_PK_value, "return requested value"))
        return largest_PK_value  # Only passing the initial returned error statement to `nolcat.statements.unable_to_get_updated_primary_key_values_statement()`
    elif largest_PK_value.empty:  # If there's no data in the relation, the dataframe is empty, and the primary key numbering should start at zero
        log.debug(f"The {relation} relation is empty.")
        return 0
    else:
        largest_PK_value = largest_PK_value.iloc[0][0]
        log.debug(return_value_from_query_statement(largest_PK_value))
        return int(largest_PK_value) + 1


def return_string_of_dataframe_info(df):
    """Returns the data output by `pandas.DataFrame.info()` as a string so the method can be used in logging statements.

    The `pandas.DataFrame.info()` method forgoes returning a value in favor of printing directly to stdout; as a result, it doesn't output anything when used in a logging statement. This function captures the data traditionally output directly to stdout in a string for use in a logging statement. This function is based off the one at https://stackoverflow.com/a/39440325.

    Args:
        df (dataframe): the dataframe in the logging statement
    
    Returns:
        str: the output of the `pandas.DataFrame.info()` method
    """
    in_memory_stream = io.StringIO()
    df.info(buf=in_memory_stream)
    return in_memory_stream.getvalue()


def change_single_field_dataframe_into_series(df):
    """The function for changing a dataframe with a single field into a series.

    This function transforms any dataframe with a single non-index field into a series with the same index. Dataframes with multiindexes are accepted and those indexes are preserved.

    Args:
        df (dataframe): the dataframe to be transformed
    
    Returns:
        pd.Series: a series object with the same exact data as the initial dataframe
    """
    return pd.Series(
        data=squeeze(df.values),  # `squeeze` converts the numpy array from one column with n elements to an array with n elements
        index=df.index,
        dtype=df[df.columns[0]].dtype,
        name=df.columns[0],
    )


def restore_boolean_values_to_boolean_field(series):
    """The function for converting the integer field used for Booleans in MySQL into a pandas `boolean` field.

    MySQL stores Boolean values in a `TINYINT(1)` field, so any Boolean fields read from the database into a pandas dataframe appear as integer or float fields with the values `1`, `0`, and, if nulls are allowed, `pd.NA`. For simplicity, clarity, and consistency, turning these fields back into pandas `boolean` fields is often a good idea.

    Args:
        series (pd.Series): a Boolean field with numeric values and a numeric dtype from MySQL
    
    Returns:
        pd.Series: a series object with the same information as the initial series but with Boolean values and a `boolean` dtype
    """
    return series.replace({
        0: False,
        1: True,
    }).astype('boolean')


def upload_file_to_S3_bucket(file, file_name, client=s3_client, bucket=BUCKET_NAME, bucket_path=PATH_WITHIN_BUCKET):
    """The function for uploading files to a S3 bucket.  #ALERT: On 2023-10-20, this created a file, but the only contents of that file were some ending curly and square braces

    SUSHI pulls that cannot be loaded into the database for any reason are saved to S3 with a file name following the convention "{statistics_source_ID}_{report path with hyphen replacing slash}_{date range start in 'yyyy-mm' format}_{date range end in 'yyyy-mm' format}_{ISO timestamp}". Non-COUNTER usage files use the file naming convention "{statistics_source_ID}_{fiscal_year_ID}".

    Args:
        file (file-like or path-like object): the file being uploaded to the S3 bucket or the path to said file as a Python object
        file_name (str): the name the file will be saved under in the S3 bucket
        client (S3.Client, optional): the client for connecting to an S3 bucket; default is `S3_client` initialized at the beginning of this module
        bucket (str, optional): the name of the S3 bucket; default is constant derived from `nolcat_secrets.py`
        bucket_path (str, optional): the path within the bucket where the files will be saved; default is constant initialized at the beginning of this module
    
    Returns:
        str: the logging statement to indicate if uploading the data succeeded or failed
    """
    log.info(f"Starting `upload_file_to_S3_bucket()` for the file named {file_name}.")
    #Section: Confirm Bucket Exists
    # The canonical way to check for a bucket's existence and the user's privilege to access it
    try:
        check_for_bucket = s3_client.head_bucket(Bucket=bucket)
    except botocore.exceptions.ClientError as error:
        message = f"Unable to upload files to S3 because the check for the S3 bucket designated for downloads raised the error {error}."
        log.error(message)
        return message
 

    #Section: Upload File to Bucket
    log.debug(f"Loading object {file} (type {type(file)}) with file name `{file_name}` into S3 location `{bucket}/{bucket_path}`.")
    #Subsection: Upload File with `upload_fileobj()`
    try:
        file_object = open(file, 'rb')
        log.debug(f"Successfully initialized {file_object} (type {type(file_object)}).")
        try:
            client.upload_fileobj(
                Fileobj=file_object,
                Bucket=bucket,
                Key=bucket_path + file_name,
            )
            file_object.close()
            message = f"Successfully loaded the file {file_name} into the {bucket} S3 bucket."
            log.info(message)
            return message
        except Exception as error:
            log.warning(f"Running the function `upload_fileobj()` on {file_object} (type {type(file_object)}) raised the error {error}. The system will now try to use `upload_file()`.")
            file_object.close()
    except Exception as error:
        log.warning(f"Running the function `open()` on {file} (type {type(file)}) raised the error {error}. The system will now try to use `upload_file()`.")
    
    #Subsection: Upload File with `upload_file()`
    if file.is_file():
        try:
            client.upload_file(  # This uploads `file` like a path-like object
                Filename=file,
                Bucket=bucket,
                Key=bucket_path + file_name,
            )
            message = f"Successfully loaded the file {file_name} into the {bucket} S3 bucket."
            log.info(message)
            return message
        except Exception as error:
            message = f"Running the function `upload_file()` on {file} (type {type(file)}) raised the error {error}."
            log.error(message)
            return message
    else:
        message = f"Unable to load file {file} (type {type(file)}) into an S3 bucket because it relied the ability for {file} to be a file-like or path-like object."
        log.error(message)
        return message


def create_AUCT_SelectField_options(df):
    """Transforms a dataframe into a list of options for use as SelectField options.

    A dataframe with the fields `annualUsageCollectionTracking.AUCT_statistics_source`, `annualUsageCollectionTracking.AUCT_fiscal_year`, `statisticsSources.statistics_source_name`, and `fiscalYears.fiscal_year` is changed into a list of tuples, one for each record; the first value is another tuple with the primary key values from `annualUsageCollectionTracking`, and the second value is a string showing the statistics source name and fiscal year.

    Args:
        df (dataframe): a dataframe with the fields `annualUsageCollectionTracking.AUCT_statistics_source`, `annualUsageCollectionTracking.AUCT_fiscal_year`, `statisticsSources.statistics_source_name`, and `fiscalYears.fiscal_year`
    
    Returns:
        list: a list of tuples; see the docstring's detailed description for the contents of the list
    """
    log.info(f"Starting `create_AUCT_SelectField_options()` for the {df} dataframe.")
    df = df.set_index(['AUCT_statistics_source', 'AUCT_fiscal_year'])
    df['field_display'] = df[['statistics_source_name', 'fiscal_year']].apply("--FY ".join, axis='columns')  # Standard string concatenation with `astype` methods to ensure both values are strings raises `IndexError: only integers, slices (`:`), ellipsis (`...`), numpy.newaxis (`None`) and integer or Boolean arrays are valid indices`
    df = df.drop(columns=['statistics_source_name', 'fiscal_year'])
    s = change_single_field_dataframe_into_series(df)
    log.info(f"AUCT multiindex values and their corresponding form choices:\n{s}")
    return list(s.items())


def load_data_into_database(df, relation, engine, index_field_name=None):
    """A wrapper for the pandas `to_sql()` method that includes the error handling.

    Args:
        df (dataframe): the data to load into the database
        relation (str): the relation the data is being loaded into
        engine (sqlalchemy.engine.Engine): a SQLAlchemy engine
        index_field_name (str or list of str): the name of the field(s) in the relation that the dataframe index values should be loaded into; default is `None`, same as in the wrapped method, which means the index field name(s) are matched to field(s) in the relation

    Returns:
        str: a message indicating success or including the error raised by the attempt to load the data
    """
    log.info(f"Starting `load_data_into_database()` for relation {relation}.")
    try:
        df.to_sql(
            name=relation,
            con=engine,
            if_exists='append',
            chunksize=1000,
            index_label=index_field_name,
        )
        message = f"Successfully loaded {df.shape[0]} records into the {relation} relation."
        log.info(message)
        return message
    except Exception as error:
        message = f"Loading data into the {relation} relation raised the error {error}."
        log.error(message)
        return message


def query_database(query, engine, index=None):
    """A wrapper for the `pd.read_sql()` method that includes the error handling.

    Args:
        query (str): the SQL query
        engine (sqlalchemy.engine.Engine): a SQLAlchemy engine
        index (str or list of str): the field(s) in the resulting dataframe to use as the index; default is `None`, same as in the wrapped method
    
    Returns:
        dataframe: the result of the query
        str: a message including the error raised by the attempt to run the query
    """
    log.info(f"Starting `query_database()` for query {query}.")
    try:
        df = pd.read_sql(
            sql=query,
            con=engine,
            index_col=index,
        )
        if df.shape[1] > 20:
            log.info(f"The beginning and the end of the response to `{query}`:\n{df.head(10)}\n...\n{df.tail(10)}")
            log.debug(f"The complete response to `{query}`:\n{df}")
        else:
            log.info(f"The complete response to `{query}`:\n{df}")
        return df
    except Exception as error:
        message = f"Running the query `{query}` raised the error {error}."
        log.error(message)
        return message


<<<<<<< HEAD
def check_if_data_already_in_COUNTERData(df):
=======
def format_list_for_stdout(stdout_list):
    """Changes a list into a string which places each item of the list on its own line.

    Using the list comprehension allows the function to accept generators, which are transformed into lists by the comprehension, and to handle both lists and generators with individual items that aren't strings by type juggling.

    Args:
        stdout_list (list or generator): a list for pretty printing to stdout
    
    Returns:
        str: the list contents with a line break between each item
    """
    return '\n'.join([str(file_path) for file_path in stdout_list])


def check_if_data_already_in_COUNTERData(df):  #ALERT: NOT WORKING -- NOT PERFORMING AS EXPECTED, NOT STOPPING CALLS
>>>>>>> 55a8663d
    """Checks if records for a given combination of statistics source, report type, and date are already in the `COUNTERData` relation.

    Individual attribute lists are deduplicated with `list(set())` construction because `pandas.Series.unique()` method returns numpy arrays or experimental pandas arrays depending on the origin series' dtype.

    Args:
        df (dataframe): the data to be loaded into the `COUNTERData` relation
    
    Returns:
        tuple: the dataframe to be loaded into `COUNTERData` or `None` if if no records are being loaded; the message to be flashed about the records not loaded or `None` if all records are being loaded (str or None)
    """
    log.info(f"Starting `check_if_data_already_in_COUNTERData()`.")

    #Section: Get the Statistics Sources, Report Types, and Dates
    #Subsection: Get the Statistics Sources
    statistics_sources_in_dataframe = df['statistics_source_ID'].tolist()
    log.debug(f"All statistics sources as a list:\n{statistics_sources_in_dataframe}")
    statistics_sources_in_dataframe = list(set(statistics_sources_in_dataframe))
    log.debug(f"All statistics sources as a deduped list:\n{statistics_sources_in_dataframe}")

    #Subsection: Get the Report Types
    report_types_in_dataframe = df['report_type'].tolist()
    log.debug(f"All report types as a list:\n{report_types_in_dataframe}")
    report_types_in_dataframe = list(set(report_types_in_dataframe))
    log.debug(f"All report types as a deduped list:\n{report_types_in_dataframe}")

    #Subsection: Get the Dates
    dates_in_dataframe = df['usage_date'].tolist()
    log.debug(f"All usage dates as a list:\n{dates_in_dataframe}")
    dates_in_dataframe = list(set(dates_in_dataframe))
    log.debug(f"All usage dates as a deduped list:\n{dates_in_dataframe}")

    #Section: Check Database for Combinations of Above
    combinations_to_check = tuple(product(statistics_sources_in_dataframe, report_types_in_dataframe, dates_in_dataframe))
    log.info(f"Checking the database for the existence of records with the following statistics source ID, report type, and usage date combinations: {combinations_to_check}")
    total_number_of_matching_records = 0
    matching_record_instances = []
    for combo in combinations_to_check:
        number_of_matching_records = query_database(
            query=f"SELECT COUNT(*) FROM COUNTERData WHERE statistics_source_ID={combo[0]} AND report_type='{combo[1]}' AND usage_date='{combo[2].strftime('%Y-%m-%d')}';",
            engine=db.engine,
        )
        if isinstance(number_of_matching_records, str):
            return (None, database_query_fail_statement(number_of_matching_records, "return requested value"))
        number_of_matching_records = number_of_matching_records.iloc[0][0]
        log.debug(return_value_from_query_statement(number_of_matching_records, f"existing usage for statistics_source_ID {combo[0]}, report {combo[1]}, and date {combo[2].strftime('%Y-%m-%d')}"))
        if number_of_matching_records > 0:
            matching_record_instances.append({
                'statistics_source_ID': combo[0],
                'report_type': combo[1],
                'date': combo[2],
            })
            log.debug(f"The list of combinations with matches in the database now includes {matching_record_instances[-1]}.")
            total_number_of_matching_records = total_number_of_matching_records + number_of_matching_records
        
    #Section: Return Result
    if total_number_of_matching_records > 0:
        #Subsection: Get Records and Statistics Source Names for Matches
        records_to_remove = []
        for instance in matching_record_instances:
            to_remove = df[
                (df['statistics_source_ID']==instance['statistics_source_ID']) &
                (df['report_type']==instance['report_type']) &
                (df['usage_date']==instance['usage_date'])
            ]
            records_to_remove.append(to_remove)

            statistics_source_name = query_database(
                query=f"SELECT statistics_source_name FROM statisticsSources WHERE statistics_source_ID={instance['statistics_source_ID']};",
                engine=db.engine,
            )
            if isinstance(statistics_source_name, str):
                return (None, database_query_fail_statement(statistics_source_name, "return requested value"))
            instance['statistics_source_name'] = statistics_source_name.iloc[0][0]
        
        #Subsection: Return Results
        records_to_remove = pd.concat(records_to_remove)
        records_to_keep = df[
            pd.merge(
                df,
                records_to_remove,
                how='left',  # Because all records come from the left (first) dataframe, there's no difference between a left and outer join
                indicator=True,
            )['_merge']=='left_only'
        ]
        matching_record_instances_list = []
        for instance in matching_record_instances:
            matching_record_instances_list.append(f"{instance['report_type']:3} | {instance['usage_date'].strftime('%Y-%m-%d')} | {instance['statistics_source_name']} (ID {instance['statistics_source_ID']})")
        message = f"Usage statistics for the report type, usage date, and statistics source combination(s) below, which were included in the upload, are already in the database; as a result, it wasn't uploaded to the database. If the data needs to be re-uploaded, please remove the existing data from the database first.\n{format_list_for_stdout(matching_record_instances_list)}"
        log.info(message)
        return (records_to_keep, message)
    else:
        return (df, None)


def update_database(update_statement, engine):
    """A wrapper for the `Engine.execute()` method that includes the error handling.

    The `execute()` method of the `sqlalchemy.engine.Engine` class automatically commits the changes made by the statement.

    Args:
        update_statement (str): the SQL update statement
        engine (sqlalchemy.engine.Engine): a SQLAlchemy engine
    
    Returns:
        str: a message indicating success or including the error raised by the attempt to update the data
    """
    log.info(f"Starting `update_database()` for the update statement {update_statement}.")
    try:
        engine.execute(update_statement)
        log.debug(f"`update_statement` is {update_statement}")  #temp
        single_line_update_statement = update_statement.replace('\n', ' ')
        log.debug(f"`single_line_update_statement` is {single_line_update_statement}")  #temp
        message = f"Successfully preformed the update `{update_statement}`."
        log.info(message)
        return message
    except Exception as error:
        message = f"Running the update statement `{update_statement}` raised the error {error}."
        log.error(message)
        return message


<<<<<<< HEAD
def ISSN_regex():
    """A regex object matching an ISSN.

    Returns:
        re.Pattern: the regex object
    """
    return re.compile(r"\d{4}\-\d{3}[\dxX]\s*")
=======
def save_unconverted_data_via_upload(data, file_name_stem):
    """A wrapper for the `upload_file_to_S3_bucket()` when saving SUSHI data that couldn't change data types when needed.

    Data going into the S3 bucket must be saved to a file because `upload_file_to_S3_bucket()` takes file-like objects or path-like objects that lead to file-like objects. These files have a specific naming convention, but the file name stem is an argument in the function call to simplify both this function and its testing.

    Args:
        data (dict or str): the data to be saved to a file in S3
        file_name_stem (str): the stem of the name the file will be saved with in S3
    
    Returns:
        str: a message indicating success or including the error raised by the attempt to load the data
    """
    log.info(f"Starting `save_unconverted_data_via_upload()`.")

    #Section: Create Temporary File
    #Subsection: Create File Path
    if isinstance(data, dict):
        temp_file_name = 'temp.json'
    else:
        temp_file_name = 'temp.txt'
    temp_file_path = TOP_NOLCAT_DIRECTORY / temp_file_name
    temp_file_path.unlink(missing_ok=True)
    log.info(f"Contents of `{TOP_NOLCAT_DIRECTORY}` after `unlink()` at start of `save_unconverted_data_via_upload()`:\n{format_list_for_stdout(TOP_NOLCAT_DIRECTORY.iterdir())}")

    #Subsection: Save File
    if temp_file_name == 'temp.json':
        with open(temp_file_path, 'wb') as file:
            log.debug(f"About to write JSON `data` (type {type(data)}) to file object {file}.")  #AboutTo
            json.dump(data, file)
            log.debug(f"Data written as JSON to file object {file}.")
    else:
        try:
            with open(temp_file_path, 'wb') as file:
                log.debug(f"About to write bytes `data` (type {type(data)}) to file object {file}.")  #AboutTo
                file.write(data)
                log.debug(f"Data written as bytes to file object {file}.")
        except Exception as binary_error:
            try:
                with open(temp_file_path, 'wt', encoding='utf-8', errors='backslashreplace') as file:
                    log.debug(f"About to write text `data` (type {type(data)}) to file object {file}.")  #AboutTo
                    file.write(data)
                    log.debug(f"Data written as text to file object {file}.")
            except Exception as text_error:
                message = f"Writing data into a binary file raised the error {binary_error}; writing that data into a text file raised the error {text_error}."
                log.error(message)
                return message
    log.debug(f"File at {temp_file_path} successfully created.")

    #Section: Upload File to S3
    file_name = file_name_stem + temp_file_path.suffix
    log.debug(f"About to upload file '{file_name}' from temporary file location {temp_file_path} to S3 bucket {BUCKET_NAME}.")
    logging_message = upload_file_to_S3_bucket(
        temp_file_path,
        file_name,
    )
    log.info(f"Contents of `{Path(__file__).parent}` before `unlink()` at end of `save_unconverted_data_via_upload()`:\n{format_list_for_stdout(Path(__file__).parent.iterdir())}")
    temp_file_path.unlink()
    log.info(f"Contents of `{Path(__file__).parent}` after `unlink()` at end of `save_unconverted_data_via_upload()`:\n{format_list_for_stdout(Path(__file__).parent.iterdir())}")
    if isinstance(logging_message, str) and re.fullmatch(r'Running the function `.*\(\)` on .* \(type .*\) raised the error .*\.', logging_message):
        message = f"Uploading the file {file_name} to S3 failed because {logging_message[0].lower()}{logging_message[1:]}"
        log.critical(message)
    else:
        message = logging_message
        log.debug(message)
    return message
>>>>>>> 55a8663d
<|MERGE_RESOLUTION|>--- conflicted
+++ resolved
@@ -476,25 +476,7 @@
         return message
 
 
-<<<<<<< HEAD
-def check_if_data_already_in_COUNTERData(df):
-=======
-def format_list_for_stdout(stdout_list):
-    """Changes a list into a string which places each item of the list on its own line.
-
-    Using the list comprehension allows the function to accept generators, which are transformed into lists by the comprehension, and to handle both lists and generators with individual items that aren't strings by type juggling.
-
-    Args:
-        stdout_list (list or generator): a list for pretty printing to stdout
-    
-    Returns:
-        str: the list contents with a line break between each item
-    """
-    return '\n'.join([str(file_path) for file_path in stdout_list])
-
-
 def check_if_data_already_in_COUNTERData(df):  #ALERT: NOT WORKING -- NOT PERFORMING AS EXPECTED, NOT STOPPING CALLS
->>>>>>> 55a8663d
     """Checks if records for a given combination of statistics source, report type, and date are already in the `COUNTERData` relation.
 
     Individual attribute lists are deduplicated with `list(set())` construction because `pandas.Series.unique()` method returns numpy arrays or experimental pandas arrays depending on the origin series' dtype.
@@ -616,15 +598,6 @@
         return message
 
 
-<<<<<<< HEAD
-def ISSN_regex():
-    """A regex object matching an ISSN.
-
-    Returns:
-        re.Pattern: the regex object
-    """
-    return re.compile(r"\d{4}\-\d{3}[\dxX]\s*")
-=======
 def save_unconverted_data_via_upload(data, file_name_stem):
     """A wrapper for the `upload_file_to_S3_bucket()` when saving SUSHI data that couldn't change data types when needed.
 
@@ -690,4 +663,12 @@
         message = logging_message
         log.debug(message)
     return message
->>>>>>> 55a8663d
+
+
+  def ISSN_regex():
+    """A regex object matching an ISSN.
+
+    Returns:
+        re.Pattern: the regex object
+    """
+    return re.compile(r"\d{4}\-\d{3}[\dxX]\s*")