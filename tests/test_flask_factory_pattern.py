"""This module contains the tests for setting up the Flask web app, which roughly correspond to the functions in `nolcat\\app.py`. Each blueprint's own `views.py` module has a corresponding test module."""
# https://flask.palletsprojects.com/en/2.0.x/testing/
# https://flask.palletsprojects.com/en/2.0.x/tutorial/tests/
# https://scotch.io/tutorials/test-a-flask-app-with-selenium-webdriver-part-1

from pathlib import Path
import os
import pytest
from bs4 import BeautifulSoup
import pandas as pd

# `conftest.py` fixtures are imported automatically
from nolcat.app import create_app


def test_flask_app_creation(app):
    """Tests that the fixture for creating the Flask web app object returns a Flask object for `nolcat.app`."""
    assert repr(app) == "<Flask 'nolcat.app'>"


def test_flask_client_creation(client):
    """Tests that the fixture for creating the Flask client returned a FlaskClient object for `nolcat.app`."""
    assert repr(client) == "<FlaskClient <Flask 'nolcat.app'>>"


def test_GET_request_for_homepage(client):
    """Tests that the homepage can be successfully GET requested and that the response matches the file being used."""
    #Section: Get Data from `GET` Requested Page
    homepage = client.get('/')
    GET_soup = BeautifulSoup(homepage.data, 'lxml')
    GET_response_title = GET_soup.head.title
    GET_response_page_title = GET_soup.body.h1
    
    #Section: Get Data from HTML File
    with open(Path(os.getcwd(), 'nolcat', 'templates', 'index.html'), 'br') as HTML_file:  # CWD is where the tests are being run (root for this suite)
        file_soup = BeautifulSoup(HTML_file, 'lxml')
        HTML_file_title = file_soup.head.title
        HTML_file_page_title = file_soup.body.h1
    
    assert homepage.status == "200 OK" and HTML_file_title == GET_response_title and HTML_file_page_title == GET_response_page_title


def test_404_page(client):
    """Tests that the unassigned route '/404' goes to the 404 page."""
    nonexistent_page = client.get('/404')
    with open(Path(os.getcwd(), 'nolcat', 'templates', '404.html'), 'br') as HTML_file:
        # Because the only Jinja markup on this page is a link to the homepage, replacing that Jinja with the homepage route and removing the Windows-exclusive carriage feed from the HTML file make it identical to the data returned from the GET request
        HTML_markup = HTML_file.read().replace(b"\r", b"")
        HTML_markup = HTML_markup.replace(b"{{ url_for(\'homepage\') }}", b"/")
    assert nonexistent_page.status == "404 NOT FOUND" and nonexistent_page.data == HTML_markup


def test_loading_data_into_relation(app, session, vendors_relation):
    """Tests loading data into and querying data from a relation.
    
    This test takes a dataframe from a fixture and loads it into a relation, then performs a `SELECT *` query on that same relation to confirm that the database and program are connected to allow CRUD operations.
    """
    print(f"`vendors_relation`:\n{vendors_relation}")
    vendors_relation.to_sql(
        name='vendors',
        con=session,
        #ToDo: `if_exists='replace',` was used to remove the existing data and replace it with the data from the fixture, ensuring no PK duplication and PK-FK matching problems would come out of adding the test data to the existing production data, with a rollback at the end of the test restoring the original data. The table dropping that causes, however, creates PK-FK integrity problems that cause the database to return an error; how should the situation be handled?
        if_exists='append',
        chunksize=1000,
        index=True,
        index_label='vendor_ID',
    )

    retrieved_vendors_data = pd.read_sql(
        sql="SELECT * FROM vendors;",
        con=session,
        index_col='vendor_ID',
    )
    print(f"`retrieved_vendors_data`:\n{retrieved_vendors_data}")

    pd.assert_frame_equal(vendors_relation, retrieved_vendors_data)


def test_loading_connected_data_into_other_relation(app, session, statisticsSources_relation):
    """Tests loading data into a second relation connected with foreign keys and performing a joined query.

    This test uses second dataframe to load data into a relation that has a foreign key field that corresponds to the primary keys of the relation loaded with data in `test_loading_data_into_relation`, then tests that the data load and the primary key-foreign key connection worked by performing a `JOIN` query and comparing it to a manually constructed dataframe containing that same data.
    """
    print(f"`statisticsSources_relation`:\n{statisticsSources_relation}")
    statisticsSources_relation.to_sql(
        name='statisticsSources',
        con=session,
<<<<<<< HEAD
        if_exists='append',
=======
        if_exists='append',  #ToDo: See above about handling databases and fixtures
>>>>>>> 569c1d6e
        chunksize=1000,
        index=True,
        index_label='statistics_source_ID',
    )

    retrieved_data = pd.read_sql(
        sql="SELECT statisticsSources.statistics_source_ID, statisticsSources.statistics_source_name, statisticsSources.statistics_source_vendor_code, vendors.vendor_name, vendors.alma_vendor_code FROM statisticsSources JOIN vendors ON statisticsSources.vendor_ID=vendors.vendor_ID;",
        con=session,
        index_col='statisticsSources.statistics_source_ID'  # Each stats source appears only once, so the PKs can still be used--remember that pandas doesn't have a problem with duplication in the index
    )
    print(f"`retrieved_JOIN_query_data`:\n{retrieved_data}")

    expected_output_data = pd.DataFrame(
        [
            ["ProQuest", None, "ProQuest", None],
            ["EBSCOhost", None, "EBSCO", None],
            ["Gale Cengage Learning", None, "Gale", None],
            ["iG Library/Business Expert Press (BEP)", None, "iG Publishing/BEP", None],
            ["DemographicsNow", None, "Gale", None],
            ["Ebook Central", None, "ProQuest", None],
            ["Peterson's Career Prep", None, "Gale", None],
            ["Peterson's Test Prep", None, "Gale", None],
            ["Peterson's Prep", None, "Gale", None],
            ["Pivot", None, "ProQuest", None],
            ["Ulrichsweb", None, "ProQuest", None],
        ],
        columns=["statistics_source_name", "statistics_source_retrieval_code", "vendor_name", "alma_vendor_code"]
    )
    expected_output_data.index.name = "statistics_source_ID"

    pd.assert_frame_equal(retrieved_data, expected_output_data)<|MERGE_RESOLUTION|>--- conflicted
+++ resolved
@@ -85,11 +85,7 @@
     statisticsSources_relation.to_sql(
         name='statisticsSources',
         con=session,
-<<<<<<< HEAD
-        if_exists='append',
-=======
         if_exists='append',  #ToDo: See above about handling databases and fixtures
->>>>>>> 569c1d6e
         chunksize=1000,
         index=True,
         index_label='statistics_source_ID',
