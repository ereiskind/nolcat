--- conflicted
+++ resolved
@@ -47,10 +47,6 @@
     Yields:
         list: a list of mock_FileStorage_object object(s) simulating multiple files selected in a MultipleFileField field
     """
-<<<<<<< HEAD
-=======
-    folder_path = TOP_NOLCAT_DIRECTORY / 'tests' / 'bin' / 'COUNTER_workbooks_for_tests'
->>>>>>> 4e24fbb5
     fixture = []
     for workbook in create_COUNTERData_workbook_iterdir_list:
         fixture.append(mock_FileStorage_object(workbook))
