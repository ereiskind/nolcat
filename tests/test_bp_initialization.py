"""Tests the routes in the `initialization` blueprint."""

import pytest

# `conftest.py` fixtures are imported automatically
from nolcat.app import create_app
from nolcat.initialization import *


<<<<<<< HEAD
#ToDo: Create test using Selenium to confirm that form can successfully upload all CSV files
    #ToDo: Save CSV files with mock data in `tests/bin`
    #ToDo: Use Selenium to submit those CSVs with the form on the page
    #ToDo: Compare data from form submissions to dataframes with same data as in CSVs
=======
@pytest.fixture
def flask_client():
    """Creates an instance of the Flask web app for testing."""
    app = create_app()
    app.testing = True  # Lets exceptions come through to test client
    with app.test_client() as client:
        yield client


#ToDo: Create test rendering page at `collect_initial_relation_data()` without submitting data
    #ToDo: This is just showing a page--is this test needed?
>>>>>>> 1182a7f4


#ToDo: @pytest.mark.dependency()
#ToDo: Create test for collecting data by uploading TSVs in `collect_initial_relation_data()` 
    #ToDo: Create files with same data that's in `tests\bin\fixture_data.xlsx` aka the data in `conftest.py`
    #ToDo: Submit the files to the forms on the page (via Selenium?)
    #ToDo: Confirm that the form submission and conversion to dataframes were successful by comparing variables containing data from forms as dataframes to files used for submitting data and/or `conftest.py`


#ToDo: @pytest.mark.dependency(depends=['name_of_test_function_for_multiple_TSV_upload'])
#ToDo: Create test for loading data collected via TSV into database in `collect_initial_relation_data()`
    #ToDo: Create files with same data that's in `tests\bin\fixture_data.xlsx` aka the data in `conftest.py`
    #ToDo: Submit the files to the forms on the page (via Selenium?)
    #ToDo: At return statement for function/redirect to new page, query database for `fiscalYears`, `vendors`, `vendorNotes`, `statisticsSources`, `statisticsSourceNotes`, `statisticsResourceSources`, `resourceSources`, and `resourceSourceNotes` relations and ensure results match files used for submitting data and/or `conftest.py`


#ToDo: @pytest.mark.dependency(depends=['name_of_test_function_for_multiple_TSV_upload'])--if moved to a different module, could this test be preceded by populating the database with known values?
#ToDo: @pytest.mark.dependency()
#ToDo: Create test for creation of the `annualUsageCollectionTracking` relation template in `collect_AUCT_and_historical_COUNTER_data()`
    #ToDo: Enter route function with `if request.method == 'GET':`
    #ToDo: Create TSV file (function through `TSV_file.close()`)
    #ToDo: Compare TSV file to contents of existing TSV file which aligns with what result should be saved in `tests` folder
    

#ToDo: @pytest.mark.dependency(depends=['name_of_test_function_for_creating_AUCT_template'])
#ToDo: Create test confirming the `annualUsageCollectionTracking` relation template can be uploaded in `collect_AUCT_and_historical_COUNTER_data()`
    #ToDo: Enter route function `collect_AUCT_and_historical_COUNTER_data()` with `if request.method == 'GET':`
    #ToDo: Let the page at `initial-data-upload-2.html` render
    #ToDo: Download the AUCT template via the link on the page (via Selenium?)
    #ToDo: Compare downloaded file to file which matches what result should be saved in `tests` folder


#ToDo: @pytest.mark.dependency()
#ToDo: Create test for collecting data by uploading TSVs in `collect_AUCT_and_historical_COUNTER_data()`
    #ToDo: Create TSV for AUCT with same data that's in `tests\bin\fixture_data.xlsx`
    #ToDo: Let the page at `initial-data-upload-2.html` render
    #ToDo: Submit the file to the appropriate form on the page (via Selenium?)
    #ToDo: Confirm that the form submission and conversion to a dataframe was successful by comparing variable containing data from form as a dataframe to file used for submitting data


#ToDo: @pytest.mark.dependency(depends=['name_of_test_function_for_AUCT_TSV_upload'])
#ToDo: Create test for loading data collected via TSV into database in `collect_AUCT_and_historical_COUNTER_data()`
    #ToDo: Create TSV for AUCT with same data that's in `tests\bin\fixture_data.xlsx`
    #ToDo: Let the page at `initial-data-upload-2.html` render
    #ToDo: Submit the file to the appropriate form on the page (via Selenium?)
    #ToDo: Upload AUCT data to database
    #ToDo: Check success by querying database for AUCT relation to ensure results match file used for submitting data


#ToDo: @pytest.mark.dependency()
#ToDo: Create test confirming the multi-file upload in `collect_AUCT_and_historical_COUNTER_data()`
    #ToDo: Upload all files in `tests\data\sample_COUNTER_data` into the appropriate form field
    #ToDo: Confirm an object of the correct type ("<class 'werkzeug.datastructures.ImmutableMultiDict'>"?) is created


#ToDo: @pytest.mark.dependency(depends=['name_of_test_function_for_multiple_file_upload'])
#ToDo: @pytest.mark.dependency()
#ToDo: Create test confirming the creation of the `RawCOUNTERReport` object from the uploaded COUNTER reports in `collect_AUCT_and_historical_COUNTER_data()`
    #ToDo: Upload all files in `tests\data\sample_COUNTER_data` into the appropriate form field
    #ToDo: Use `RawCOUNTERReport` constructor
    #ToDo: Compare constructor result to file containing data matching what the result should be


#ToDo: @pytest.mark.dependency(depends=['name_of_test_function_for_creating_RawCOUNTERReport_object'])
#ToDo: Create test confirming the `RawCOUNTERReport` object is saved to a temp file in `collect_AUCT_and_historical_COUNTER_data()`
    #ToDo: Upload all files in `tests\data\sample_COUNTER_data` into the appropriate form field
    #ToDo: Run the route function through the redirect
    #ToDo: Compare the contents of the file that was saved by the route function to the file containing data matching what the result should be<|MERGE_RESOLUTION|>--- conflicted
+++ resolved
@@ -7,12 +7,6 @@
 from nolcat.initialization import *
 
 
-<<<<<<< HEAD
-#ToDo: Create test using Selenium to confirm that form can successfully upload all CSV files
-    #ToDo: Save CSV files with mock data in `tests/bin`
-    #ToDo: Use Selenium to submit those CSVs with the form on the page
-    #ToDo: Compare data from form submissions to dataframes with same data as in CSVs
-=======
 @pytest.fixture
 def flask_client():
     """Creates an instance of the Flask web app for testing."""
@@ -24,7 +18,6 @@
 
 #ToDo: Create test rendering page at `collect_initial_relation_data()` without submitting data
     #ToDo: This is just showing a page--is this test needed?
->>>>>>> 1182a7f4
 
 
 #ToDo: @pytest.mark.dependency()
